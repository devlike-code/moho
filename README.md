# Moho

Moho (spanish for "rust") is a rust-based code generator for creating Unreal Engine-specific C++ files.

## How it works

To use `moho`, create one or more `.moho` files and then run:

```
moho <folder where your moho files are>
```

<<<<<<< HEAD
In this repo, you can run `moho ./test` to see the generated files.
=======
In this repo, you can run `moho -r ./test` to see the generated files. If running from a developer view, replace the command with `cargo run -- -r ./test`.
>>>>>>> f7250ae8

Calling `moho` will generate `.h` and `.cpp` files within that folder next to the `.moho` files. Here's a sample for a `.moho` file:

```
class ATestActor : AActor
{
    [EditAnywhere, BlueprintReadWrite]
    {
        [Category="Object References"]
        {
            [Description="A nice long description goes here"]
            AAnotherActor* AnotherActor;

            [Description="Ugly af"]
            AYetAnotherActor* YetAnother;
        }

        [Category="Settings"]
        {
            [ClampMin = 10, ClampMax = 15]
            float MaxHealth = 10;
        }
    }

    [BlueprintReadOnly, Transient]
    {
        [Description="Read only var"]
        bool IsTrue = false;
    }
}
```

When you run `moho` on this, we get the following code created:

```cpp
// ATestActor.h

#pragma once

#include "CoreMinimal.h"
#include "GameFramework/Actor.h"

UCLASS()
class ATestActor : public AActor
{
	GENERATED_BODY()
	
public:	
	// Sets default values for this actor's properties
	ATestActor();

protected:
	// Called when the game starts or when spawned
	virtual void BeginPlay() override;
private:	
	// Called every frame
	virtual void Tick(float DeltaTime) override;

private:
    UPROPERTY(EditAnywhere, BlueprintReadWrite, Category="Object References", Description="A nice long description goes here")
    TObjectPtr<AAnotherActor> m_AnotherActor;

    UPROPERTY(EditAnywhere, BlueprintReadWrite, Category="Object References", Description="Ugly af")
    TObjectPtr<AYetAnotherActor> m_YetAnother;

    UPROPERTY(EditAnywhere, BlueprintReadWrite, Category="Settings", ClampMin=10, ClampMax=15)
    float m_MaxHealth = 10;

    UPROPERTY(BlueprintReadOnly, Transient, Description="Read only var")
    bool m_IsTrue = false;

public:
	TObjectPtr<AAnotherActor>& GetAnotherActor() const { return m_AnotherActor; }
	const TObjectPtr<AAnotherActor>& GetAnotherActor() const { return m_AnotherActor; }
	void SetAnotherActor(TObjectPtr<AAnotherActor>& value) { m_AnotherActor = value; }

	TObjectPtr<AYetAnotherActor>& GetYetAnother() const { return m_YetAnother; }
	const TObjectPtr<AYetAnotherActor>& GetYetAnother() const { return m_YetAnother; }
	void SetYetAnother(TObjectPtr<AYetAnotherActor>& value) { m_YetAnother = value; }

	float& GetMaxHealth() const { return m_MaxHealth; }
	const float& GetMaxHealth() const { return m_MaxHealth; }
	void SetMaxHealth(float& value) { m_MaxHealth = value; }

	bool& GetIsTrue() const { return m_IsTrue; }
	const bool& GetIsTrue() const { return m_IsTrue; }
	void SetIsTrue(bool& value) { m_IsTrue = value; }
};
```

```cpp
// ATestActor.cpp

#include "ATestActor.h"

// Sets default values
ATestActor::ATestActor()
{
    // Set this actor to call Tick() every frame.  You can turn this off to improve performance if you don't need it.
    PrimaryActorTick.bCanEverTick = true;
}

// Called when the game starts or when spawned
void ATestActor::BeginPlay()
{
    Super::BeginPlay();
}

// Called every frame
void ATestActor::Tick(float DeltaTime)
{
    Super::Tick(DeltaTime);
}
```

You can also use `moho` to create a new `.moho` file automatically by using the `-g` flag. Use `-n` to skip being prompted for a file name (optional).

```
moho <target folder> -g <superclass> [-n <your class name>]
```

The `-g` version of this command won't run the code generator after creating the file.

## Yes, but how does it _work_?

`moho` is actually three separate things in a trench-coat. Let's go into details. It goes like this:

```
    Parser --> Scripting Engine --> Templating
```

### Parser

First, there's a **parser** that allows us to one or more classes in a translation unit. A class contains a number of blocks and fields, and all of this can have **properties** on it. Here's an example of a block with properties:

```
    [EditAnywhere, BlueprintReadWrite]
    {
        ...
    }
```

If a block contains a field, the field inherits all of the block's properties. If a class has properties, these are *not* inherited by the fields inside.

If your properties have values, use the `A=B` notation. The values don't have to be strings - you can have integers, chars, bools, floats, string literals, and a useless nullptr. Expressions are *not* allowed.

### Scripting Engine

Once the parser does what it does best, the produced result is a collection of classes, blocks, and fields. It's now time to create a [Rhai](https://rhai.rs/) engine per class found, and run a script on it. The script that should run depends on the superclass your class is inheriting. For example, if you chose to extend `AActor`, the engine will look for `AActor.rhai` in the configuration folder of `moho`, and run it. If there's no superclass, `base.rhai` will be called (it does **nothing**).

Some values are preset and used to generate the code we want to end up with:

- **Filename**: the name of the file you're reading;
- **Path**: the directory the file is in (running `moho` will always do a recursive check for all `moho` files);
- **Name**: the name of the actual class;
- **Input**: the normalized fields in this class (as if all blocks with properties have been flattened);
- **ClassProperties**: the properties the class has on it;
- **Inherit**: the superclass we're extending;
- **OtherInherits**: if multiple inheritance is being used, the other superclasses are a part of this array;

A number of functions and classes are also available. To actually generate code, you need to use the `Output` variable in your script. Here's an example:

```rust
// This adds a line of strings into the output. Output is accumulated!
Output.add("// hello!");

// We create a template part - this is a text file that has a {{name}} field somewhere in it.
let actor_part = Output.part("aactor-template-cpp.txt");

// We can fill the fields with values
actor_part.put("name", Name);

// We can then embed the filled template into the output
Output.embed(actor_part);

// This writes the contents of the output into the given file
Output.write_to(Name + ".cpp");

// At the end of each part, we can clear the output and start anew!
Output.clear();
```

For a full example of how to use the scripting and templating, look at the `AActor.rhai` script. It creates a full source/header file for the `AActor` superclass, and shows off some parts like nested templates, array joins, and the complexities of types, blocks, and template parts.

### Templating

Here's what a template looks like:

```cpp
#pragma once

#include "CoreMinimal.h"
#include "GameFramework/Actor.h"

UCLASS({{class_properties}})
class {{name}} : public AActor{{other_inherits}}
{
	GENERATED_BODY()
	
public:	
	// Sets default values for this actor's properties
	{{name}}();

protected:
	// Called when the game starts or when spawned
	virtual void BeginPlay() override;
private:	
	// Called every frame
	virtual void Tick(float DeltaTime) override;

private:
{{field_declarations}}

public:
{{field_definitions_and_accessors}}
};
```

The language is quite simple: all the template parts are made in `{{these}}`. To nest templates, there are three tools:

- **OutputWriter** (an instance of this is made for every script run, in the `Output` variable) has an `add(String)` method that concats a new piece to the output log. When done, we can `Output.write_to(filename)` to generate code. As mentioned before, you can `Output.clear()` the output to start from scratch.

- **OutputTemplate** can be created from `Output.part(filename)`. You can use `Output.embed(template)` to embed the result of a filled template back into the output. If you don't want to embed _directly_ into `Output`, you can use `template.finish()` to simply get the string back and use it how ever you wish.

- **StringWriter** can be created from `Output.snippet()`. This is very similar to the output writer, but without the complexity behind the scenes (the `OutputWriter` has to know about configurations and folders). `StringWriter` also has `add` to add strings to it, and `get` to get the string back.

Here's a simple example of all of these:

```rust
// We create a full-file template for the AActor class
let actor_part = Output.part("aactor-template-h.txt");

// We need to fill in multiple fields, so we create a snippet to collect them
let field_decls = Output.snippet();

// Loop through the fields from our class input fields
for (field, _) in Input {
    // Generate a field declaration template per field
    let field_part = Output.part("field-declaration-template.txt");

    // Field properties are all collected from all the blocks above it 
    field_part.put("properties", join(field.properties));

    // We might want to apply a separate name template (to add `m_`, for example)
    let name_part = Output.part("field-name-template.txt");
    name_part.put("name", field.name);
    field_part.put("name", name_part.finish());

    // We add this field part into our field declaration snippet
    field_decls.add(field_part.finish());
}

// Once all of our fields are done, we put them into our larger template
actor_part.put("field_declarations", field_decls);

// We embed the larger template into the output
Output.embed(actor_part);

// We write the output into a file
Output.write_to(Name + ".h");
```

## Something undefined?

First run `moho --help` to check whether that may help you. Then ping me or open a new issue!<|MERGE_RESOLUTION|>--- conflicted
+++ resolved
@@ -10,11 +10,7 @@
 moho <folder where your moho files are>
 ```
 
-<<<<<<< HEAD
 In this repo, you can run `moho ./test` to see the generated files.
-=======
-In this repo, you can run `moho -r ./test` to see the generated files. If running from a developer view, replace the command with `cargo run -- -r ./test`.
->>>>>>> f7250ae8
 
 Calling `moho` will generate `.h` and `.cpp` files within that folder next to the `.moho` files. Here's a sample for a `.moho` file:
 
